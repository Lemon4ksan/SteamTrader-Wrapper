from dataclasses import dataclass
from typing import TYPE_CHECKING, Optional, Sequence, Dict

from .exceptions import BadRequestError, Unauthorized, NoBuyOrders
from ._base import TraderClientObject
from ._misc import InventoryItem, BuyOrder, Discount, OperationsHistoryItem, AltWebSocketMessage

if TYPE_CHECKING:
    from ._client import Client
    from ._client_async import ClientAsync

@dataclass
class WSToken(TraderClientObject):
    """Класс, представляющий WS токен. Незадокументированно.

    Attributes:
        steam_id: (:obj:`str`)
        time: (:obj:`int`)
        hash: (:obj:`str`)
        client (:class:`Client`, optional): Клиент Steam Trader.
    """

    steam_id: str
    time: int
    hash: str
    client: Optional['Client'] = None

    @classmethod
    def de_json(cls: dataclass, data: dict, client: Optional['Client'] | Optional['ClientAsync'] = None) -> Optional['WSToken']:
        """Десериализация объекта.

        Args:
            data (:obj:`dict`): Поля и значения десериализуемого объекта.
            client (:class:`steam_trader.Client`, optional): Клиент Steam Trader.

        Returns:
            :class:`steam_trader.WSToken`, optional: WS токен.
        """

        if not cls.is_valid_model_data(data):
            return

<<<<<<< HEAD
        try:
            if not data['success']:
                match data['code']:
                    case 401:
                        raise Unauthorized('Вы не зарегистрированны')
        except ValueError:
            pass
=======
        if not data['success']:
            match data['code']:
                case 401:
                    raise Unauthorized('Вы не зарегистрированны.')
>>>>>>> 28b26d87

        data = super(WSToken, cls).de_json(data, client)

        return cls(client=client, **data)

@dataclass
class Inventory(TraderClientObject):
    """Класс, представляющий инвентарь клиента.

    Attributes:
        success (:obj:`bool`): Результат запроса.
        count (:obj:`int`): Количество всех предметов в инвентаре Steam.
        game (:obj:`int`): AppID игры к которой принадлежит инвентарь (Название не совпадает с документацией).
        last_update (:obj:`int`): Timestamp последнего обновления инвентаря.
        items (Sequence[:class:`steam_trader.InventoryItem`, optional]): Последовательность с предметами в инвентаре.
        client (:class:`steam_trader.Client`, optional): Клиент Steam Trader.
    """

    success: bool
    count: int
    game: int
    last_update: int
    items: Sequence[Optional['InventoryItem']]
    client: Optional['Client'] = None

    @classmethod
    def de_json(cls: dataclass, data: dict, client: Optional['Client'] | Optional['ClientAsync'] = None) -> Optional['Inventory']:
        """Десериализация объекта.

        Args:
            data (:obj:`dict`): Поля и значения десериализуемого объекта.
            client (:class:`steam_trader.Client`, optional): Клиент Steam Trader.

        Returns:
            :class:`steam_trader.Inventory`, optional: Инвентарь клиента.
        """

        if not cls.is_valid_model_data(data):
            return

        if not data['success']:
            try:
                match data['code']:
                    case 400:
                        raise BadRequestError('Неправильный запрос.')
                    case 401:
                        raise Unauthorized('Неправильный api-токен.')
            except KeyError:
                pass

        for i, offer in enumerate(data['items']):
            data['items'][i] = InventoryItem.de_json(offer)

        data = super(Inventory, cls).de_json(data, client)

        return cls(client=client, **data)

@dataclass
class BuyOrders(TraderClientObject):
    """Класс, представляющий ваши запросы на покупку.

    Attributes:
        success (:obj:`bool`): Результат запроса.
        data (Sequence[:class:`steam_trader.BuyOrder`, optional]): Последовательность запросов на покупку.
        client (:class:`steam_trader.Client`, optional): Клиент Steam Trader.
    """

    success: bool
    data: Sequence[Optional['BuyOrder']]
    client: Optional['Client'] = None

    @classmethod
    def de_json(cls: dataclass, data: dict, client: Optional['Client'] | Optional['ClientAsync'] = None) -> Optional['BuyOrders']:
        """Десериализация объекта.

        Args:
            data (:obj:`dict`): Поля и значения десериализуемого объекта.
            client (:class:`steam_trader.Client`, optional): Клиент Steam Trader.

        Returns:
            :class:`steam_trader.BuyOrders`, optional: Ваши запросы на покупку.
        """

        if not cls.is_valid_model_data(data):
            return None

        if not data['success']:
            match data['code']:
                case 400:
                    raise BadRequestError('Неправильный запрос.')
                case 401:
                    raise Unauthorized('Неправильный api-токен.')
                case 1:
                    raise NoBuyOrders('Нет запросов на покупку.')

        for i, offer in enumerate(data['data']):
            data['data'][i] = BuyOrder.de_json(offer)

        data = super(BuyOrders, cls).de_json(data, client)

        return cls(client=client, **data)

@dataclass
class Discounts(TraderClientObject):
    """Класс, представляющий комиссии/скидки на игры, доступные на сайте.

    Attributes:
        success (:obj:`bool`): Результат запроса.
        data (Dict[:obj:`int`, :class:`steam_trader.Discount`, optional]): Словарь, содержащий комисии/скидки.
        client (:class:`steam_trader.Client`, optional): Клиент Steam Trader.
    """

    success: bool
    data: Dict[int, Optional['Discount']]
    client: Optional['Client'] = None

    @classmethod
    def de_json(cls: dataclass, data: dict, client: Optional['Client'] | Optional['ClientAsync'] = None) -> Optional['Discounts']:
        """Десериализация объекта.

        Args:
            data (:obj:`dict`): Поля и значения десериализуемого объекта.
            client (:class:`steam_trader.Client`, optional): Клиент Steam Trader.

        Returns:
            :class:`steam_trader.Discounts, optional`: Комиссии/скидки на игры.
        """

        if not cls.is_valid_model_data(data):
            return

        if not data['success']:
            match data['code']:
                case 400:
                    raise BadRequestError('Неправильный запрос.')
                case 401:
                    raise Unauthorized('Неправильный api-токен.')

        # Конвертируем ключ в число для совместимости с константами
        new_data = {int(appid): Discount.de_json(_dict) for appid, _dict in data['data'].items()}
        data['data'] = new_data
        data = super(Discounts, cls).de_json(data, client)

        return cls(client=client, **data)

@dataclass
class OperationsHistory(TraderClientObject):
    """Класс, представляющий истории операций, произведённых на сайте.

    Attributes:
        success (:obj:`bool`): Результат запроса.
        data (Sequence[:class:`steam_trader.OperationsHistoryItem`, optional]): Последовательность историй операций.
        client (:class:`steam_trader.Client`, optional): Клиент Steam Trader.
    """

    success: bool
    data: Sequence[Optional['OperationsHistoryItem']]
    client: Optional['Client'] = None

    @classmethod
    def de_json(cls: dataclass, data: dict, client: Optional['Client'] | Optional['ClientAsync'] = None) -> Optional['OperationsHistory']:
        """Десериализация объекта.

        Args:
            data (:obj:`dict`): Поля и значения десериализуемого объекта.
            client (:class:`steam_trader.Client`, optional): Клиент Steam Trader.

        Returns:
            :class:`steam_trader.Discounts`, optional: Истории операций.
        """

        if not cls.is_valid_model_data(data):
            return

        if not data['success']:
            match data['code']:
                case 400:
                    raise BadRequestError('Неправильный запрос.')
                case 401:
                    raise Unauthorized('Неправильный api-токен.')

        for i, item in enumerate(data['data']):
            data['data'][i] = OperationsHistoryItem.de_json(item)

        data = super(OperationsHistory, cls).de_json(data, client)

        return cls(client=client, **data)

@dataclass
class InventoryState(TraderClientObject):
    """Класс, представляющий текущий статус инвентаря.

    Attributes:
        success (:obj:`bool`): Результат запроса.
        updating_now (:obj:`bool`): Инвентарь обновляется в данный момент.
        last_update (:obj:`int`): Timestamp, когда последний раз был обновлён инвентарь.
        items_in_cache (:obj:`int`): Количество предметов в инвентаре.
        client (:class:`steam_trader.Client`, optional): Клиент Steam Trader.
    """

    success: bool
    updating_now: bool
    last_update: int
    items_in_cache: int
    client: Optional['Client'] = None

    @classmethod
    def de_json(cls: dataclass, data: dict, client: Optional['Client'] | Optional['ClientAsync'] = None) -> Optional['InventoryState']:
        """Десериализация объекта.

        Args:
            data (:obj:`dict`): Поля и значения десериализуемого объекта.
            client (:class:`steam_trader.Client`, optional): Клиент Steam Trader.

        Returns:
            :class:`steam_trader.InventoryState`, optional: Текущий статус инвентаря.
        """

        if not cls.is_valid_model_data(data):
            return

        data.update({  # перенос с camleCase на snake_case
            'updating_now': data['updatingNow'],
            'last_update': data['lastUpdate'],
            'items_in_cache': data['itemsInCache']
        })

        del data['updatingNow'], data['lastUpdate'], data['itemsInCache']

        if not data['success']:
            match data['code']:
                case 400:
                    raise BadRequestError('Неправильный запрос.')
                case 401:
                    raise Unauthorized('Неправильный api-токен.')

        data = super(InventoryState, cls).de_json(data, client)

        return cls(client=client, **data)

@dataclass
class AltWebSocket(TraderClientObject):
    """Класс, представляющий запрос альтернативным WebSocket.

    Attributes:
        success (:obj:`bool`): Результат запроса. Если false, сообщений в поле messages не будет,
            при этом соединение будет поддержано.
        messages (Sequence[:class:`steam_trader.AltWebSocketMessage`, optional]): Последовательность с WebSocket сообщениями.
        client (:class:`steam_trader.Client`, optional): Клиент Steam Trader.
    """

    success: bool
    messages: Sequence[Optional['AltWebSocketMessage']]
    client: Optional['Client'] = None

    @classmethod
    def de_json(cls: dataclass, data: dict, client: Optional['Client'] | Optional['ClientAsync'] = None) -> Optional['AltWebSocket']:
        """Десериализация объекта.

        Args:
            data (:obj:`dict`): Поля и значения десериализуемого объекта.
            client (:obj:`steam_trader.Client`, optional): Клиент Steam Trader.

        Returns:
            :obj:`steam_trader.AltWebSocket`, optional: Запрос альтернативным WebSocket.
        """

        if not cls.is_valid_model_data(data):
            return

        if not data['success']:
            return

        for i, message in enumerate(data['messages']):
            data['messages'][i] = AltWebSocketMessage.de_json(message)

        data = super(AltWebSocket, cls).de_json(data, client)

        return cls(client=client, **data)<|MERGE_RESOLUTION|>--- conflicted
+++ resolved
@@ -40,7 +40,6 @@
         if not cls.is_valid_model_data(data):
             return
 
-<<<<<<< HEAD
         try:
             if not data['success']:
                 match data['code']:
@@ -48,12 +47,6 @@
                         raise Unauthorized('Вы не зарегистрированны')
         except ValueError:
             pass
-=======
-        if not data['success']:
-            match data['code']:
-                case 401:
-                    raise Unauthorized('Вы не зарегистрированны.')
->>>>>>> 28b26d87
 
         data = super(WSToken, cls).de_json(data, client)
 
