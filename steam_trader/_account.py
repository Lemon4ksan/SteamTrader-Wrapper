--- conflicted
+++ resolved
@@ -74,21 +74,13 @@
     client: Optional['Client']
 
     @classmethod
-<<<<<<< HEAD
-    def de_json(cls: dataclass, data: dict, status: Optional[Sequence[int]] = None, client: Optional['Client'] | Optional['ClientAsync'] = None) -> Optional['Inventory']:
-=======
-    def de_json(cls: dataclass, data: dict, client: Union['Client', 'ClientAsync', None] = None) -> Optional['Inventory']:
->>>>>>> 22e82b4e
-        """Десериализация объекта.
-
-        Args:
-            data (:obj:`dict`): Поля и значения десериализуемого объекта.
-<<<<<<< HEAD
+    def de_json(cls: dataclass, data: dict, status: Optional[Sequence[int]] = None, client: Union['Client', 'ClientAsync', None] = None) -> Optional['Inventory']:
+        """Десериализация объекта.
+
+        Args:
+            data (:obj:`dict`): Поля и значения десериализуемого объекта.
             status (Sequence[:obj:`int`], optional): Указывается, чтобы получить список предметов с определенным статусом.
-            client (:class:`steam_trader.Client`, optional): Клиент Steam Trader.
-=======
-            client (Union[:class:`steam_trader.Client`, :class:`steam_trader.ClientAsync`, :obj:`None`]): Клиент Steam Trader.
->>>>>>> 22e82b4e
+            client (Union[:class:`steam_trader.Client`, :class:`steam_trader.ClientAsync`, :obj:`None`]): Клиент Steam Trader.
 
         Returns:
             :class:`steam_trader.Inventory`, optional: Инвентарь клиента.
